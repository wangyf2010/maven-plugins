--- conflicted
+++ resolved
@@ -1,6 +1,4 @@
 <?xml version="1.0"?>
-<<<<<<< HEAD
-=======
 <!--
 Licensed to the Apache Software Foundation (ASF) under one
 or more contributor license agreements.  See the NOTICE file
@@ -20,7 +18,6 @@
 under the License.
 -->
 
->>>>>>> 53d332c3
 <!DOCTYPE module PUBLIC
     "-//Puppy Crawl//DTD Check Configuration 1.2//EN"
     "http://www.puppycrawl.com/dtds/configuration_1_2.dtd">
@@ -53,24 +50,10 @@
 -->
 
 <module name="Checker">
-<<<<<<< HEAD
-    <!--
-        If you set the basedir property below, then all reported file
-        names will be relative to the specified directory. See
-        http://checkstyle.sourceforge.net/5.x/config.html#Checker
-
-        <property name="basedir" value="${basedir}"/>
-    -->
-
-    <!-- Checks that a package-info.java file exists for each package.     -->
-    <!-- See http://checkstyle.sf.net/config_javadoc.html#JavadocPackage -->
-    <module name="JavadocPackage"/>
-=======
 
     <!-- Checks that a package.html file exists for each package.     -->
     <!-- See http://checkstyle.sf.net/config_javadoc.html#PackageHtml -->
     <module name="PackageHtml"/>
->>>>>>> 53d332c3
 
     <!-- Checks whether files end with a new line.                        -->
     <!-- See http://checkstyle.sf.net/config_misc.html#NewlineAtEndOfFile -->
@@ -80,31 +63,11 @@
     <!-- See http://checkstyle.sf.net/config_misc.html#Translation -->
     <module name="Translation"/>
 
-<<<<<<< HEAD
-    <module name="FileLength"/>
-
-    <!-- Following interprets the header file as regular expressions. -->
-    <!-- <module name="RegexpHeader"/>                                -->
-
-    <module name="FileTabCharacter">
-        <property name="eachLine" value="true"/>
-    </module>
-
-    <module name="RegexpSingleline">
-        <!-- \s matches whitespace character, $ matches end of line. -->
-        <property name="format" value="\s+$"/>
-        <property name="message" value="Line has trailing spaces."/>
-    </module>
-
-    <module name="TreeWalker">
-
-=======
 
     <module name="TreeWalker">
 
         <property name="cacheFile" value="${checkstyle.cache.file}"/>
 
->>>>>>> 53d332c3
         <!-- Checks for Javadoc comments.                     -->
         <!-- See http://checkstyle.sf.net/config_javadoc.html -->
         <module name="JavadocMethod"/>
@@ -140,12 +103,9 @@
             <!--     value="${basedir}/java.header"/>                   -->
         <!-- </module> -->
 
-<<<<<<< HEAD
-=======
         <!-- Following interprets the header file as regular expressions. -->
         <!-- <module name="RegexpHeader"/>                                -->
 
->>>>>>> 53d332c3
 
         <!-- Checks for imports                              -->
         <!-- See http://checkstyle.sf.net/config_import.html -->
@@ -157,10 +117,7 @@
 
         <!-- Checks for Size Violations.                    -->
         <!-- See http://checkstyle.sf.net/config_sizes.html -->
-<<<<<<< HEAD
-=======
         <module name="FileLength"/>
->>>>>>> 53d332c3
         <module name="LineLength"/>
         <module name="MethodLength"/>
         <module name="ParameterNumber"/>
@@ -175,10 +132,7 @@
         <module name="OperatorWrap"/>
         <module name="ParenPad"/>
         <module name="TypecastParenPad"/>
-<<<<<<< HEAD
-=======
         <module name="TabCharacter"/>
->>>>>>> 53d332c3
         <module name="WhitespaceAfter"/>
         <module name="WhitespaceAround"/>
 
@@ -226,13 +180,10 @@
         <!-- See http://checkstyle.sf.net/config_misc.html -->
         <module name="ArrayTypeStyle"/>
         <module name="FinalParameters"/>
-<<<<<<< HEAD
-=======
         <module name="GenericIllegalRegexp">
             <property name="format" value="\s+$"/>
             <property name="message" value="Line has trailing spaces."/>
         </module>
->>>>>>> 53d332c3
         <module name="TodoComment"/>
         <module name="UpperEll"/>
 
