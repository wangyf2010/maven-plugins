--- conflicted
+++ resolved
@@ -127,16 +127,12 @@
     <dependency>
       <groupId>checkstyle</groupId>
       <artifactId>checkstyle</artifactId>
-<<<<<<< HEAD
-      <version>5.0</version>
-=======
       <version>4.4</version>
     </dependency>
     <dependency>
       <groupId>checkstyle</groupId>
       <artifactId>checkstyle-optional</artifactId>
       <version>4.4</version>
->>>>>>> 53d332c3
     </dependency>
     <dependency>
       <groupId>org.apache.maven.shared</groupId>
