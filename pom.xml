<?xml version="1.0" encoding="UTF-8"?>

<!--
Licensed to the Apache Software Foundation (ASF) under one
or more contributor license agreements.  See the NOTICE file
distributed with this work for additional information
regarding copyright ownership.  The ASF licenses this file
to you under the Apache License, Version 2.0 (the
"License"); you may not use this file except in compliance
with the License.  You may obtain a copy of the License at

  http://www.apache.org/licenses/LICENSE-2.0

Unless required by applicable law or agreed to in writing,
software distributed under the License is distributed on an
"AS IS" BASIS, WITHOUT WARRANTIES OR CONDITIONS OF ANY
KIND, either express or implied.  See the License for the
specific language governing permissions and limitations
under the License.
-->

<project xmlns="http://maven.apache.org/POM/4.0.0" xmlns:xsi="http://www.w3.org/2001/XMLSchema-instance" xsi:schemaLocation="http://maven.apache.org/POM/4.0.0 http://maven.apache.org/xsd/maven-4.0.0.xsd">
  <modelVersion>4.0.0</modelVersion>

  <parent>
    <groupId>org.apache.maven.plugins</groupId>
    <artifactId>maven-plugins</artifactId>
    <version>21</version>
<<<<<<< HEAD
    <relativePath>../maven-plugins/pom.xml</relativePath>
  </parent>

  <artifactId>maven-site-plugin</artifactId>
  <version>2.4-SNAPSHOT</version>
  <packaging>maven-plugin</packaging>

  <name>Maven Site Plugin 2</name>
=======
  </parent>

  <artifactId>maven-site-plugin</artifactId>
  <version>3.0-SNAPSHOT</version>
  <packaging>maven-plugin</packaging>

  <name>Maven Site Plugin 3</name>
>>>>>>> 4b19bb69
  <description>The Maven Site Plugin is a plugin that generates a site for the current project.</description>

  <contributors>
    <contributor>
      <name>Naoki Nose</name>
      <email>ikkoan@mail.goo.ne.jp</email>
      <roles>
        <role>Japanese translator</role>
      </roles>
    </contributor>
    <contributor>
      <name>Michael Wechner</name>
      <email>michael.wechner@wyona.com</email>
      <roles>
        <role>German translator</role>
      </roles>
    </contributor>
    <contributor>
      <name>Christian Schulte</name>
      <email>cs@schulte.it</email>
      <roles>
        <role>German translator</role>
      </roles>
    </contributor>
    <contributor>
      <name>Piotr Bzdyl</name>
      <email>piotr@bzdyl.net</email>
      <roles>
        <role>Polish translator</role>
      </roles>
    </contributor>
    <contributor>
      <name>Domingos Creado</name>
      <email>dcreado@users.sf.net</email>
      <roles>
        <role>Brazilian Portuguese translator</role>
      </roles>
    </contributor>
    <contributor>
      <name>John Allen</name>
      <email>john_h_allen@hotmail.com</email>
    </contributor>
    <contributor>
      <name>Laszlo Hornyak Kocka</name>
      <email>laszlo.hornyak@gmail.com</email>
      <roles>
        <role>Hungarian translator</role>
      </roles>
    </contributor>
    <contributor>
      <name>Hermod Opstvedt</name>
      <email>hermod.opstvedt@dnbnor.no</email>
      <roles>
        <role>Norwegian translator</role>
      </roles>
    </contributor>
    <contributor>
      <name>Yue Ni</name>
      <email>ni2yue4@gmail.com</email>
      <roles>
        <role>Chinese translator</role>
      </roles>
    </contributor>
    <contributor>
      <name>Arturo Vazquez</name>
      <email>vaz@root.com.mx</email>
      <roles>
        <role>Spanish translator</role>
      </roles>
    </contributor>
    <contributor>
      <name>Woonsan Ko</name>
      <email>woon_san@yahoo.com</email>
      <roles>
        <role>Korean translator</role>
      </roles>
    </contributor>
    <contributor>
      <name>Martin Vysny</name>
      <email>mvy@whitestein.com</email>
      <roles>
        <role>Slovak translator</role>
      </roles>
    </contributor>
    <contributor>
      <name>Petr Ferschmann</name>
      <email>pferschmann@softeu.com</email>
      <roles>
        <role>Czech translator</role>
      </roles>
    </contributor>
    <contributor>
      <name>Kristian Mandrup</name>
      <email>kristian@mandrup.dk</email>
      <roles>
        <role>Danish translator</role>
      </roles>
    </contributor>
    <contributor>
      <name>Samuel Santos</name>
      <email>samaxes@gmail.com</email>
      <roles>
        <role>Portuguese translator</role>
      </roles>
    </contributor>
    <contributor>
      <name>Mindaugas Greibus</name>
      <email>spantus@gmail.com</email>
      <roles>
        <role>Lithuanian translator</role>
      </roles>
    </contributor>
    <contributor>
<<<<<<< HEAD
=======
      <name>Marvin Froeder</name>
      <email>velo.br@gmail.com</email>
      <roles>
        <role>msite-504</role>
      </roles>
    </contributor>
    <contributor>
>>>>>>> 4b19bb69
      <name>Yevgeny Nyden</name>
      <email>yev@curre.net</email>
      <roles>
        <role>Russian translator</role>
      </roles>
    </contributor>
    <contributor>
      <name>Daniel Fernández</name>
      <email>daniel.fernandez.garrido@gmail.com</email>
      <roles>
        <role>Galician translator</role>
      </roles>
    </contributor>
  </contributors>

  <prerequisites>
<<<<<<< HEAD
    <maven>${mavenVersion}</maven>
  </prerequisites>

  <scm>
    <connection>scm:svn:http://svn.apache.org/repos/asf/maven/plugins/trunk/maven-site-plugin/</connection>
    <developerConnection>scm:svn:https://svn.apache.org/repos/asf/maven/plugins/trunk/maven-site-plugin/</developerConnection>
    <url>http://svn.apache.org/viewvc/maven/plugins/trunk/maven-site-plugin/</url>
=======
    <maven>2.2.0</maven>
  </prerequisites>

  <scm>
    <connection>scm:svn:http://svn.apache.org/repos/asf/maven/plugins/branches/maven-site-plugin-3.x</connection>
    <developerConnection>scm:svn:https://svn.apache.org/repos/asf/maven/plugins/branches/maven-site-plugin-3.x</developerConnection>
    <url>http://svn.apache.org/viewvc/maven/plugins/branches/maven-site-plugin-3.x</url>
>>>>>>> 4b19bb69
  </scm>
  <issueManagement>
    <system>JIRA</system>
    <url>http://jira.codehaus.org/browse/MSITE</url>
  </issueManagement>

<<<<<<< HEAD
  <properties>
    <doxiaVersion>1.2</doxiaVersion>
    <doxiaSitetoolsVersion>1.2.1-SNAPSHOT</doxiaSitetoolsVersion>
    <mavenVersion>2.2.0</mavenVersion>
    <wagonVersion>1.0-beta-6</wagonVersion>
=======
  <url>http://maven.apache.org/plugins/maven-site-plugin-${project.version}</url>

  <properties>
    <doxiaVersion>1.2</doxiaVersion>
    <doxiaSitetoolsVersion>1.2</doxiaSitetoolsVersion>
    <mavenVersion>3.0</mavenVersion>
    <wagonVersion>1.0</wagonVersion>
    <plexusVersion>1.5.4</plexusVersion>
    <scmVersion>1.4</scmVersion>
>>>>>>> 4b19bb69
    <!-- for ITs -->
    <javadocPluginVersion>2.6.1</javadocPluginVersion>
    <projectInfoReportsPluginVersion>2.2</projectInfoReportsPluginVersion>
    <checkstylePluginVersion>2.5</checkstylePluginVersion>
  </properties>

  <dependencies>
    <dependency>
      <groupId>org.apache.maven.reporting</groupId>
      <artifactId>maven-reporting-api</artifactId>
      <version>3.0</version>
    </dependency>
<<<<<<< HEAD
=======
    <dependency>
      <groupId>org.apache.maven.reporting</groupId>
      <artifactId>maven-reporting-exec</artifactId>
      <version>1.0</version>
    </dependency>
>>>>>>> 4b19bb69

    <!-- Maven -->
    <dependency>
      <groupId>org.apache.maven</groupId>
      <artifactId>maven-artifact</artifactId>
      <version>${mavenVersion}</version>
    </dependency>
    <dependency>
      <groupId>org.apache.maven</groupId>
<<<<<<< HEAD
      <artifactId>maven-artifact-manager</artifactId>
      <version>${mavenVersion}</version>
    </dependency>
    <dependency>
      <groupId>org.apache.maven</groupId>
      <artifactId>maven-model</artifactId>
      <version>${mavenVersion}</version>
    </dependency>
    <dependency>
      <groupId>org.apache.maven</groupId>
      <artifactId>maven-plugin-api</artifactId>
      <version>${mavenVersion}</version>
    </dependency>
    <dependency>
      <groupId>org.apache.maven</groupId>
      <artifactId>maven-project</artifactId>
=======
      <artifactId>maven-compat</artifactId>
      <version>${mavenVersion}</version>
      <scope>provided</scope>
    </dependency>
    <dependency>
      <groupId>org.apache.maven</groupId>
      <artifactId>maven-core</artifactId>
      <version>${mavenVersion}</version>
    </dependency>
    <dependency>
      <groupId>org.apache.maven</groupId>
      <artifactId>maven-model</artifactId>
      <version>${mavenVersion}</version>
    </dependency>
    <dependency>
      <groupId>org.apache.maven</groupId>
      <artifactId>maven-plugin-api</artifactId>
>>>>>>> 4b19bb69
      <version>${mavenVersion}</version>
    </dependency>
    <dependency>
      <groupId>org.apache.maven</groupId>
      <artifactId>maven-settings</artifactId>
      <version>${mavenVersion}</version>
    </dependency>
<<<<<<< HEAD
=======
    <dependency>
      <groupId>org.apache.maven</groupId>
      <artifactId>maven-settings-builder</artifactId>
      <version>${mavenVersion}</version>
    </dependency>

    <dependency>
      <groupId>org.sonatype.aether</groupId>
      <artifactId>aether-util</artifactId>
      <version>1.7</version>
      <scope>provided</scope>
    </dependency>
    <dependency>
      <groupId>org.sonatype.aether</groupId>
      <artifactId>aether-api</artifactId>
      <version>1.7</version>
      <scope>provided</scope>
    </dependency>
>>>>>>> 4b19bb69

    <!-- Doxia -->
    <dependency>
      <groupId>org.apache.maven.doxia</groupId>
      <artifactId>doxia-sink-api</artifactId>
      <version>${doxiaVersion}</version>
<<<<<<< HEAD
=======
    </dependency>
    <dependency>
      <groupId>org.apache.maven.doxia</groupId>
      <artifactId>doxia-logging-api</artifactId>
      <version>${doxiaVersion}</version>
>>>>>>> 4b19bb69
    </dependency>

    <dependency>
      <groupId>org.apache.maven.doxia</groupId>
<<<<<<< HEAD
      <artifactId>doxia-logging-api</artifactId>
      <version>${doxiaVersion}</version>
    </dependency>

    <dependency>
      <groupId>org.apache.maven.doxia</groupId>
=======
>>>>>>> 4b19bb69
      <artifactId>doxia-core</artifactId>
      <version>${doxiaVersion}</version>
      <exclusions>
        <exclusion>
          <groupId>commons-logging</groupId>
          <artifactId>commons-logging</artifactId>
        </exclusion>
      </exclusions>
    </dependency>

    <dependency>
      <groupId>org.apache.maven.doxia</groupId>
      <artifactId>doxia-module-xhtml</artifactId>
      <version>${doxiaVersion}</version>
    </dependency>
    <dependency>
      <groupId>org.apache.maven.doxia</groupId>
      <artifactId>doxia-module-apt</artifactId>
      <version>${doxiaVersion}</version>
      <scope>runtime</scope>
<<<<<<< HEAD
=======
    </dependency>
    <dependency>
      <groupId>org.apache.maven.doxia</groupId>
      <artifactId>doxia-module-xdoc</artifactId>
      <version>${doxiaVersion}</version>
    </dependency>
    <dependency>
      <groupId>org.apache.maven.doxia</groupId>
      <artifactId>doxia-module-fml</artifactId>
      <version>${doxiaVersion}</version>
      <scope>runtime</scope>
    </dependency>

    <dependency>
      <groupId>javax.servlet</groupId>
      <artifactId>servlet-api</artifactId>
      <version>2.5</version>
    </dependency>

    <!-- Doxia-sitetools -->
    <dependency>
      <groupId>org.apache.maven.doxia</groupId>
      <artifactId>doxia-decoration-model</artifactId>
      <version>${doxiaSitetoolsVersion}</version>
    </dependency>
    <dependency>
      <groupId>org.apache.maven.doxia</groupId>
      <artifactId>doxia-site-renderer</artifactId>
      <version>${doxiaSitetoolsVersion}</version>
>>>>>>> 4b19bb69
    </dependency>

    <dependency>
      <groupId>org.apache.maven.shared</groupId>
      <artifactId>maven-doxia-tools</artifactId>
      <version>1.4</version>
      <exclusions>
        <exclusion>
          <groupId>org.apache.maven</groupId>
          <artifactId>maven-artifact-manager</artifactId>
        </exclusion>
        <exclusion>
          <groupId>org.apache.maven</groupId>
          <artifactId>maven-repository-metadata</artifactId>
        </exclusion>
        <exclusion>
          <groupId>org.apache.maven</groupId>
          <artifactId>maven-project</artifactId>
        </exclusion>
      </exclusions>
    </dependency>

    <!-- Wagon -->
    <dependency>
      <groupId>org.apache.maven.doxia</groupId>
      <artifactId>doxia-module-xdoc</artifactId>
      <version>${doxiaVersion}</version>
    </dependency>
    <dependency>
      <groupId>org.apache.maven.doxia</groupId>
      <artifactId>doxia-module-fml</artifactId>
      <version>${doxiaVersion}</version>
      <scope>runtime</scope>
    </dependency>

    <dependency>
      <groupId>javax.servlet</groupId>
      <artifactId>servlet-api</artifactId>
      <version>2.5</version>
    </dependency>

    <!-- Doxia-sitetools -->
    <dependency>
      <groupId>org.apache.maven.doxia</groupId>
      <artifactId>doxia-decoration-model</artifactId>
      <version>${doxiaSitetoolsVersion}</version>
    </dependency>
    <dependency>
      <groupId>org.apache.maven.doxia</groupId>
      <artifactId>doxia-site-renderer</artifactId>
      <version>${doxiaSitetoolsVersion}</version>
    </dependency>

    <dependency>
      <groupId>org.apache.maven.shared</groupId>
      <artifactId>maven-doxia-tools</artifactId>
      <version>1.4</version>
    </dependency>

    <!-- Wagon -->
    <dependency>
      <groupId>org.apache.maven.wagon</groupId>
      <artifactId>wagon-provider-api</artifactId>
      <version>${wagonVersion}</version>
<<<<<<< HEAD
=======
    </dependency>
    <dependency>
      <groupId>org.apache.maven.wagon</groupId>
      <artifactId>wagon-file</artifactId>
      <version>${wagonVersion}</version>
    </dependency>
    <dependency>
      <groupId>org.apache.maven.wagon</groupId>
      <artifactId>wagon-http-lightweight</artifactId>
      <version>${wagonVersion}</version>
>>>>>>> 4b19bb69
    </dependency>

    <!-- Plexus -->
    <dependency>
<<<<<<< HEAD
      <groupId>org.codehaus.plexus</groupId>
      <artifactId>plexus-archiver</artifactId>
      <version>1.0</version>
    </dependency>
    <dependency>
      <groupId>org.codehaus.plexus</groupId>
      <artifactId>plexus-container-default</artifactId>
      <version>1.0-alpha-9</version>
    </dependency>
=======
      <groupId>org.apache.maven.wagon</groupId>
      <artifactId>wagon-ssh</artifactId>
      <version>${wagonVersion}</version>
    </dependency>
    <dependency>
      <groupId>org.apache.maven.wagon</groupId>
      <artifactId>wagon-ssh-external</artifactId>
      <version>${wagonVersion}</version>
    </dependency>
    <dependency>
      <groupId>org.apache.maven.wagon</groupId>
      <artifactId>wagon-ftp</artifactId>
      <version>${wagonVersion}</version>
    </dependency>

    <dependency>
      <groupId>org.apache.maven.wagon</groupId>
      <artifactId>wagon-webdav-jackrabbit</artifactId>
      <version>${wagonVersion}</version>
      <exclusions>
        <exclusion>
          <groupId>org.slf4j</groupId>
          <artifactId>slf4j-nop</artifactId>
        </exclusion>
      </exclusions>
    </dependency>

    <dependency>
      <groupId>org.apache.maven.wagon</groupId>
      <artifactId>wagon-scm</artifactId>
      <version>${wagonVersion}</version>
    </dependency>

    <!-- adding at least svn -->
    <dependency>
      <groupId>org.apache.maven.scm</groupId>
      <artifactId>maven-scm-api</artifactId>
      <version>${scmVersion}</version>
    </dependency>
    <dependency>
      <groupId>org.apache.maven.scm</groupId>
      <artifactId>maven-scm-provider-svnexe</artifactId>
      <version>${scmVersion}</version>
    </dependency>

    <!-- Plexus -->
    <dependency>
      <groupId>org.codehaus.plexus</groupId>
      <artifactId>plexus-archiver</artifactId>
      <version>1.0</version>
    </dependency>

>>>>>>> 4b19bb69
    <dependency>
      <groupId>org.codehaus.plexus</groupId>
      <artifactId>plexus-i18n</artifactId>
      <version>1.0-beta-7</version>
      <exclusions>
        <exclusion>
          <groupId>org.codehaus.plexus</groupId>
          <artifactId>plexus-component-api</artifactId>
        </exclusion>
      </exclusions>
    </dependency>
    <dependency>
      <groupId>org.codehaus.plexus</groupId>
      <artifactId>plexus-velocity</artifactId>
      <version>1.1.8</version>
      <exclusions>
        <exclusion><!-- not needed with 1.1.9+ -->
          <artifactId>velocity</artifactId>
          <groupId>velocity</groupId>
        </exclusion>
      </exclusions>
    </dependency>
    <dependency>
      <groupId>org.codehaus.plexus</groupId>
      <artifactId>plexus-utils</artifactId>
      <version>1.5.10</version>
    </dependency>

<<<<<<< HEAD
    <!-- misc -->
    <dependency>
      <groupId>org.mortbay.jetty</groupId>
      <artifactId>jetty</artifactId>
      <version>6.1.5</version>
=======
    <dependency>
      <groupId>org.mortbay.jetty</groupId>
      <artifactId>jetty</artifactId>
      <version>6.1.25</version>
    </dependency>

    <dependency>
      <groupId>org.mortbay.jetty</groupId>
      <artifactId>jetty-client</artifactId>
      <version>6.1.25</version>
      <scope>test</scope>
    </dependency>

    <!-- note slf4j- upgrade possible until upgrade wagon-webdav-jackrabbit is upgraded too -->

    <dependency>
      <groupId>org.slf4j</groupId>
      <artifactId>slf4j-api</artifactId>
      <version>1.5.3</version>
      <scope>test</scope>
    </dependency>

    <dependency>
      <groupId>org.slf4j</groupId>
      <artifactId>slf4j-simple</artifactId>
      <version>1.5.3</version>
      <scope>test</scope>
    </dependency>

    <dependency>
      <groupId>org.slf4j</groupId>
      <artifactId>jcl-over-slf4j</artifactId>
      <version>1.6.1</version>
      <scope>test</scope>
    </dependency>

    <dependency>
      <groupId>commons-lang</groupId>
      <artifactId>commons-lang</artifactId>
      <version>2.5</version>
    </dependency>

    <dependency>
      <groupId>commons-io</groupId>
      <artifactId>commons-io</artifactId>
      <version>1.4</version>
>>>>>>> 4b19bb69
    </dependency>

    <!-- test -->
    <dependency>
      <groupId>org.apache.maven.plugin-testing</groupId>
      <artifactId>maven-plugin-testing-harness</artifactId>
<<<<<<< HEAD
      <version>1.2</version>
      <scope>test</scope>
=======
      <version>2.0-alpha-1</version>
      <scope>test</scope>
    </dependency>
    <dependency>
      <groupId>junit</groupId>
      <artifactId>junit</artifactId>
      <version>4.8.1</version>
>>>>>>> 4b19bb69
    </dependency>
  </dependencies>

  <build>
    <pluginManagement>
      <plugins>
        <plugin>
          <groupId>org.apache.maven.plugins</groupId>
          <artifactId>maven-compiler-plugin</artifactId>
          <configuration>
            <source>1.5</source>
            <target>1.5</target>
          </configuration>
        </plugin>
      </plugins>
    </pluginManagement>
<<<<<<< HEAD
=======
    <plugins>
      <plugin>
        <groupId>org.codehaus.plexus</groupId>
        <artifactId>plexus-component-metadata</artifactId>
        <version>${plexusVersion}</version>
        <executions>
          <execution>
            <goals>
              <goal>generate-metadata</goal>
              <!--goal>generate-test-metadata</goal-->
            </goals>
          </execution>
        </executions>
      </plugin>
      <plugin>
        <groupId>org.apache.maven.plugins</groupId>
        <artifactId>maven-shade-plugin</artifactId>
        <version>1.4</version>
        <executions>
          <execution>
            <phase>package</phase>
            <goals>
              <goal>shade</goal>
            </goals>
            <configuration>
              <artifactSet>
                <includes>
                  <include>org.apache.maven.reporting:maven-reporting-api</include>
                  <include>org.apache.maven:maven-artifact</include>
                </includes>
              </artifactSet>
              <filters>
                <filter>
                  <artifact>org.apache.maven.reporting:maven-reporting-api</artifact>
                  <includes><!-- class not included in maven-reporting-api from Maven 2.2 -->
                    <include>**/MavenMultiPageReport.class</include>
                  </includes>
                </filter>
                <filter>
                  <artifact>org.apache.maven:maven-artifact</artifact>
                  <includes>
                    <include>**/ComparableVersion.class</include>
                    <include>**/ComparableVersion$*.class</include>
                  </includes>
                </filter>
              </filters>
            </configuration>
          </execution>
        </executions>
      </plugin>
    </plugins>
>>>>>>> 4b19bb69
  </build>

  <reporting>
    <plugins>
      <plugin>
        <artifactId>maven-project-info-reports-plugin</artifactId>
        <version>2.3.1</version>
      </plugin>
      <plugin>
        <artifactId>maven-pmd-plugin</artifactId>
        <version>2.5</version>
        <configuration>
          <targetJdk>1.5</targetJdk>
        </configuration>
      </plugin>
    </plugins>
  </reporting>

  <profiles>
    <profile>
      <id>run-its</id>
      <build>
        <plugins>
          <plugin>
            <groupId>org.apache.maven.plugins</groupId>
            <artifactId>maven-invoker-plugin</artifactId>
            <version>1.5</version>
            <configuration>
              <projectsDirectory>src/it</projectsDirectory>
              <cloneProjectsTo>${project.build.directory}/it</cloneProjectsTo>
              <showVersion>true</showVersion>
              <pomIncludes>
                <pomInclude>*/pom.xml</pomInclude>
              </pomIncludes>
              <postBuildHookScript>verify</postBuildHookScript>
              <localRepositoryPath>${project.build.directory}/local-repo</localRepositoryPath>
              <goals>
                <goal>clean</goal>
                <goal>${project.groupId}:${project.artifactId}:${project.version}:site</goal>
              </goals>
              <settingsFile>src/it/settings.xml</settingsFile>
            </configuration>
            <executions>
              <execution>
                <id>integration-test</id>
                <goals>
                  <goal>install</goal>
                  <goal>run</goal>
                </goals>
              </execution>
           </executions>
          </plugin>
        </plugins>
      </build>
    </profile>
    <profile>
      <id>reporting</id>
      <build>
        <pluginManagement>
          <plugins>
            <plugin>
              <groupId>org.apache.maven.plugins</groupId>
              <artifactId>maven-site-plugin</artifactId>
              <version>${project.version}</version>
            </plugin>
          </plugins>
        </pluginManagement>
      </build>
      <reporting>
        <plugins>
          <plugin>
            <groupId>org.codehaus.mojo</groupId>
            <artifactId>l10n-maven-plugin</artifactId>
            <version>1.0-alpha-2</version>
            <configuration>
              <locales>
                <locale>ca</locale>
                <locale>cs</locale>
                <locale>da</locale>
                <locale>de</locale>
                <locale>es</locale>
                <locale>fr</locale>
                <locale>gl</locale>
                <locale>hu</locale>
                <locale>it</locale>
                <locale>ja</locale>
                <locale>ko</locale>
                <locale>lt</locale>
                <locale>nl</locale>
                <locale>no</locale>
                <locale>pl</locale>
                <locale>pt</locale>
                <locale>pt_BR</locale>
                <locale>ru</locale>
                <locale>sk</locale>
                <locale>sv</locale>
                <locale>tr</locale>
                <locale>zh_CN</locale>
                <locale>zh_TW</locale>
              </locales>
            </configuration>
          </plugin>
          <plugin>
            <groupId>org.apache.maven.plugins</groupId>
            <artifactId>maven-invoker-plugin</artifactId>
            <version>1.5</version>
          </plugin>
        </plugins>
      </reporting>
    </profile>
<<<<<<< HEAD
  </profiles>
=======
    <profile>
      <id>m2e</id>
      <activation>
        <property>
          <name>m2e.version</name>
        </property>
      </activation>
      <properties>
        <m2BuildDirectory>target</m2BuildDirectory>
      </properties>
      <build>
        <directory>${m2BuildDirectory}</directory>
        <plugins>
          <plugin>
            <groupId>org.maven.ide.eclipse</groupId>
            <artifactId>lifecycle-mapping</artifactId>
            <version>0.10.0</version>
            <configuration>
              <mappingId>customizable</mappingId>
              <configurators>
                <configurator id="org.maven.ide.eclipse.jdt.javaConfigurator" />
                <configurator id="org.maven.ide.eclipse.plexus.annotations.plexusConfigurator" />
              </configurators>
              <mojoExecutions>
                <mojoExecution>org.apache.maven.plugins:maven-resources-plugin::</mojoExecution>
              </mojoExecutions>
            </configuration>
          </plugin>
        </plugins>
      </build>
    </profile>

    <profile>
      <id>dev</id>
      <build>
        <pluginManagement>
          <plugins>
            <plugin>
              <groupId>org.apache.maven.plugins</groupId>
              <artifactId>maven-site-plugin</artifactId>
              <version>${project.version}</version>
            </plugin>
          </plugins>
        </pluginManagement>
      </build>
    </profile>
  </profiles>

  <distributionManagement>
    <site>
      <id>apache.website</id>
      <url>scp://people.apache.org/www/maven.apache.org/plugins/maven-site-plugin-${project.version}</url>
    </site>
  </distributionManagement>

>>>>>>> 4b19bb69
</project><|MERGE_RESOLUTION|>--- conflicted
+++ resolved
@@ -26,16 +26,6 @@
     <groupId>org.apache.maven.plugins</groupId>
     <artifactId>maven-plugins</artifactId>
     <version>21</version>
-<<<<<<< HEAD
-    <relativePath>../maven-plugins/pom.xml</relativePath>
-  </parent>
-
-  <artifactId>maven-site-plugin</artifactId>
-  <version>2.4-SNAPSHOT</version>
-  <packaging>maven-plugin</packaging>
-
-  <name>Maven Site Plugin 2</name>
-=======
   </parent>
 
   <artifactId>maven-site-plugin</artifactId>
@@ -43,7 +33,6 @@
   <packaging>maven-plugin</packaging>
 
   <name>Maven Site Plugin 3</name>
->>>>>>> 4b19bb69
   <description>The Maven Site Plugin is a plugin that generates a site for the current project.</description>
 
   <contributors>
@@ -157,8 +146,6 @@
       </roles>
     </contributor>
     <contributor>
-<<<<<<< HEAD
-=======
       <name>Marvin Froeder</name>
       <email>velo.br@gmail.com</email>
       <roles>
@@ -166,7 +153,6 @@
       </roles>
     </contributor>
     <contributor>
->>>>>>> 4b19bb69
       <name>Yevgeny Nyden</name>
       <email>yev@curre.net</email>
       <roles>
@@ -183,15 +169,6 @@
   </contributors>
 
   <prerequisites>
-<<<<<<< HEAD
-    <maven>${mavenVersion}</maven>
-  </prerequisites>
-
-  <scm>
-    <connection>scm:svn:http://svn.apache.org/repos/asf/maven/plugins/trunk/maven-site-plugin/</connection>
-    <developerConnection>scm:svn:https://svn.apache.org/repos/asf/maven/plugins/trunk/maven-site-plugin/</developerConnection>
-    <url>http://svn.apache.org/viewvc/maven/plugins/trunk/maven-site-plugin/</url>
-=======
     <maven>2.2.0</maven>
   </prerequisites>
 
@@ -199,20 +176,12 @@
     <connection>scm:svn:http://svn.apache.org/repos/asf/maven/plugins/branches/maven-site-plugin-3.x</connection>
     <developerConnection>scm:svn:https://svn.apache.org/repos/asf/maven/plugins/branches/maven-site-plugin-3.x</developerConnection>
     <url>http://svn.apache.org/viewvc/maven/plugins/branches/maven-site-plugin-3.x</url>
->>>>>>> 4b19bb69
   </scm>
   <issueManagement>
     <system>JIRA</system>
     <url>http://jira.codehaus.org/browse/MSITE</url>
   </issueManagement>
 
-<<<<<<< HEAD
-  <properties>
-    <doxiaVersion>1.2</doxiaVersion>
-    <doxiaSitetoolsVersion>1.2.1-SNAPSHOT</doxiaSitetoolsVersion>
-    <mavenVersion>2.2.0</mavenVersion>
-    <wagonVersion>1.0-beta-6</wagonVersion>
-=======
   <url>http://maven.apache.org/plugins/maven-site-plugin-${project.version}</url>
 
   <properties>
@@ -222,7 +191,6 @@
     <wagonVersion>1.0</wagonVersion>
     <plexusVersion>1.5.4</plexusVersion>
     <scmVersion>1.4</scmVersion>
->>>>>>> 4b19bb69
     <!-- for ITs -->
     <javadocPluginVersion>2.6.1</javadocPluginVersion>
     <projectInfoReportsPluginVersion>2.2</projectInfoReportsPluginVersion>
@@ -235,14 +203,11 @@
       <artifactId>maven-reporting-api</artifactId>
       <version>3.0</version>
     </dependency>
-<<<<<<< HEAD
-=======
     <dependency>
       <groupId>org.apache.maven.reporting</groupId>
       <artifactId>maven-reporting-exec</artifactId>
       <version>1.0</version>
     </dependency>
->>>>>>> 4b19bb69
 
     <!-- Maven -->
     <dependency>
@@ -252,8 +217,13 @@
     </dependency>
     <dependency>
       <groupId>org.apache.maven</groupId>
-<<<<<<< HEAD
-      <artifactId>maven-artifact-manager</artifactId>
+      <artifactId>maven-compat</artifactId>
+      <version>${mavenVersion}</version>
+      <scope>provided</scope>
+    </dependency>
+    <dependency>
+      <groupId>org.apache.maven</groupId>
+      <artifactId>maven-core</artifactId>
       <version>${mavenVersion}</version>
     </dependency>
     <dependency>
@@ -268,35 +238,9 @@
     </dependency>
     <dependency>
       <groupId>org.apache.maven</groupId>
-      <artifactId>maven-project</artifactId>
-=======
-      <artifactId>maven-compat</artifactId>
-      <version>${mavenVersion}</version>
-      <scope>provided</scope>
-    </dependency>
-    <dependency>
-      <groupId>org.apache.maven</groupId>
-      <artifactId>maven-core</artifactId>
-      <version>${mavenVersion}</version>
-    </dependency>
-    <dependency>
-      <groupId>org.apache.maven</groupId>
-      <artifactId>maven-model</artifactId>
-      <version>${mavenVersion}</version>
-    </dependency>
-    <dependency>
-      <groupId>org.apache.maven</groupId>
-      <artifactId>maven-plugin-api</artifactId>
->>>>>>> 4b19bb69
-      <version>${mavenVersion}</version>
-    </dependency>
-    <dependency>
-      <groupId>org.apache.maven</groupId>
       <artifactId>maven-settings</artifactId>
       <version>${mavenVersion}</version>
     </dependency>
-<<<<<<< HEAD
-=======
     <dependency>
       <groupId>org.apache.maven</groupId>
       <artifactId>maven-settings-builder</artifactId>
@@ -315,34 +259,21 @@
       <version>1.7</version>
       <scope>provided</scope>
     </dependency>
->>>>>>> 4b19bb69
 
     <!-- Doxia -->
     <dependency>
       <groupId>org.apache.maven.doxia</groupId>
       <artifactId>doxia-sink-api</artifactId>
       <version>${doxiaVersion}</version>
-<<<<<<< HEAD
-=======
     </dependency>
     <dependency>
       <groupId>org.apache.maven.doxia</groupId>
       <artifactId>doxia-logging-api</artifactId>
       <version>${doxiaVersion}</version>
->>>>>>> 4b19bb69
-    </dependency>
-
-    <dependency>
-      <groupId>org.apache.maven.doxia</groupId>
-<<<<<<< HEAD
-      <artifactId>doxia-logging-api</artifactId>
-      <version>${doxiaVersion}</version>
-    </dependency>
-
-    <dependency>
-      <groupId>org.apache.maven.doxia</groupId>
-=======
->>>>>>> 4b19bb69
+    </dependency>
+
+    <dependency>
+      <groupId>org.apache.maven.doxia</groupId>
       <artifactId>doxia-core</artifactId>
       <version>${doxiaVersion}</version>
       <exclusions>
@@ -363,8 +294,6 @@
       <artifactId>doxia-module-apt</artifactId>
       <version>${doxiaVersion}</version>
       <scope>runtime</scope>
-<<<<<<< HEAD
-=======
     </dependency>
     <dependency>
       <groupId>org.apache.maven.doxia</groupId>
@@ -394,7 +323,6 @@
       <groupId>org.apache.maven.doxia</groupId>
       <artifactId>doxia-site-renderer</artifactId>
       <version>${doxiaSitetoolsVersion}</version>
->>>>>>> 4b19bb69
     </dependency>
 
     <dependency>
@@ -419,48 +347,9 @@
 
     <!-- Wagon -->
     <dependency>
-      <groupId>org.apache.maven.doxia</groupId>
-      <artifactId>doxia-module-xdoc</artifactId>
-      <version>${doxiaVersion}</version>
-    </dependency>
-    <dependency>
-      <groupId>org.apache.maven.doxia</groupId>
-      <artifactId>doxia-module-fml</artifactId>
-      <version>${doxiaVersion}</version>
-      <scope>runtime</scope>
-    </dependency>
-
-    <dependency>
-      <groupId>javax.servlet</groupId>
-      <artifactId>servlet-api</artifactId>
-      <version>2.5</version>
-    </dependency>
-
-    <!-- Doxia-sitetools -->
-    <dependency>
-      <groupId>org.apache.maven.doxia</groupId>
-      <artifactId>doxia-decoration-model</artifactId>
-      <version>${doxiaSitetoolsVersion}</version>
-    </dependency>
-    <dependency>
-      <groupId>org.apache.maven.doxia</groupId>
-      <artifactId>doxia-site-renderer</artifactId>
-      <version>${doxiaSitetoolsVersion}</version>
-    </dependency>
-
-    <dependency>
-      <groupId>org.apache.maven.shared</groupId>
-      <artifactId>maven-doxia-tools</artifactId>
-      <version>1.4</version>
-    </dependency>
-
-    <!-- Wagon -->
-    <dependency>
       <groupId>org.apache.maven.wagon</groupId>
       <artifactId>wagon-provider-api</artifactId>
       <version>${wagonVersion}</version>
-<<<<<<< HEAD
-=======
     </dependency>
     <dependency>
       <groupId>org.apache.maven.wagon</groupId>
@@ -471,22 +360,8 @@
       <groupId>org.apache.maven.wagon</groupId>
       <artifactId>wagon-http-lightweight</artifactId>
       <version>${wagonVersion}</version>
->>>>>>> 4b19bb69
-    </dependency>
-
-    <!-- Plexus -->
-    <dependency>
-<<<<<<< HEAD
-      <groupId>org.codehaus.plexus</groupId>
-      <artifactId>plexus-archiver</artifactId>
-      <version>1.0</version>
-    </dependency>
-    <dependency>
-      <groupId>org.codehaus.plexus</groupId>
-      <artifactId>plexus-container-default</artifactId>
-      <version>1.0-alpha-9</version>
-    </dependency>
-=======
+    </dependency>
+    <dependency>
       <groupId>org.apache.maven.wagon</groupId>
       <artifactId>wagon-ssh</artifactId>
       <version>${wagonVersion}</version>
@@ -539,7 +414,6 @@
       <version>1.0</version>
     </dependency>
 
->>>>>>> 4b19bb69
     <dependency>
       <groupId>org.codehaus.plexus</groupId>
       <artifactId>plexus-i18n</artifactId>
@@ -568,13 +442,6 @@
       <version>1.5.10</version>
     </dependency>
 
-<<<<<<< HEAD
-    <!-- misc -->
-    <dependency>
-      <groupId>org.mortbay.jetty</groupId>
-      <artifactId>jetty</artifactId>
-      <version>6.1.5</version>
-=======
     <dependency>
       <groupId>org.mortbay.jetty</groupId>
       <artifactId>jetty</artifactId>
@@ -621,17 +488,12 @@
       <groupId>commons-io</groupId>
       <artifactId>commons-io</artifactId>
       <version>1.4</version>
->>>>>>> 4b19bb69
     </dependency>
 
     <!-- test -->
     <dependency>
       <groupId>org.apache.maven.plugin-testing</groupId>
       <artifactId>maven-plugin-testing-harness</artifactId>
-<<<<<<< HEAD
-      <version>1.2</version>
-      <scope>test</scope>
-=======
       <version>2.0-alpha-1</version>
       <scope>test</scope>
     </dependency>
@@ -639,7 +501,6 @@
       <groupId>junit</groupId>
       <artifactId>junit</artifactId>
       <version>4.8.1</version>
->>>>>>> 4b19bb69
     </dependency>
   </dependencies>
 
@@ -656,8 +517,6 @@
         </plugin>
       </plugins>
     </pluginManagement>
-<<<<<<< HEAD
-=======
     <plugins>
       <plugin>
         <groupId>org.codehaus.plexus</groupId>
@@ -709,7 +568,6 @@
         </executions>
       </plugin>
     </plugins>
->>>>>>> 4b19bb69
   </build>
 
   <reporting>
@@ -820,9 +678,6 @@
         </plugins>
       </reporting>
     </profile>
-<<<<<<< HEAD
-  </profiles>
-=======
     <profile>
       <id>m2e</id>
       <activation>
@@ -878,5 +733,4 @@
     </site>
   </distributionManagement>
 
->>>>>>> 4b19bb69
 </project>