<?xml version="1.0" encoding="UTF-8"?>

<!--
Licensed to the Apache Software Foundation (ASF) under one
or more contributor license agreements.  See the NOTICE file
distributed with this work for additional information
regarding copyright ownership.  The ASF licenses this file
to you under the Apache License, Version 2.0 (the
"License"); you may not use this file except in compliance
with the License.  You may obtain a copy of the License at

  http://www.apache.org/licenses/LICENSE-2.0

Unless required by applicable law or agreed to in writing,
software distributed under the License is distributed on an
"AS IS" BASIS, WITHOUT WARRANTIES OR CONDITIONS OF ANY
KIND, either express or implied.  See the License for the
specific language governing permissions and limitations
under the License.
-->

<project xmlns="http://maven.apache.org/POM/4.0.0" xmlns:xsi="http://www.w3.org/2001/XMLSchema-instance" xsi:schemaLocation="http://maven.apache.org/POM/4.0.0 http://maven.apache.org/xsd/maven-4.0.0.xsd">
  <modelVersion>4.0.0</modelVersion>

  <parent>
    <artifactId>maven-plugins</artifactId>
    <groupId>org.apache.maven.plugins</groupId>
    <version>13</version>
  </parent>

  <artifactId>maven-repository-plugin</artifactId>
<<<<<<< HEAD
  <version>2.2</version>
=======
  <version>2.3-SNAPSHOT</version>
>>>>>>> 426ec6fe
  <packaging>maven-plugin</packaging>

  <name>Maven Repository Plugin</name>
  <description>Creates bundles of artifacts that should be manually uploaded to the central Maven repository.</description>

  <prerequisites>
    <maven>2.0.6</maven>
  </prerequisites>

  <scm>
    <connection>scm:svn:http://svn.apache.org/repos/asf/maven/plugins/tags/maven-repository-plugin-2.2</connection>
    <developerConnection>scm:svn:https://svn.apache.org/repos/asf/maven/plugins/tags/maven-repository-plugin-2.2</developerConnection>
    <url>http://svn.apache.org/viewvc/maven/plugins/tags/maven-repository-plugin-2.2</url>
  </scm>
  <issueManagement>
    <system>JIRA</system>
    <url>http://jira.codehaus.org/browse/MREPOSITORY</url>
  </issueManagement>

  <dependencies>
    <dependency>
      <groupId>org.apache.maven</groupId>
      <artifactId>maven-artifact</artifactId>
      <version>2.0.6</version>
    </dependency>
    <dependency>
      <groupId>org.apache.maven</groupId>
      <artifactId>maven-artifact-manager</artifactId>
      <version>2.0.6</version>
    </dependency>
    <dependency>
      <groupId>org.apache.maven</groupId>
      <artifactId>maven-model</artifactId>
      <version>2.0.6</version>
    </dependency>
    <dependency>
      <groupId>org.apache.maven</groupId>
      <artifactId>maven-plugin-api</artifactId>
      <version>2.0.6</version>
    </dependency>
    <dependency>
      <groupId>org.apache.maven</groupId>
      <artifactId>maven-project</artifactId>
      <version>2.0.6</version>
    </dependency>
    <dependency>
      <groupId>org.apache.maven</groupId>
      <artifactId>maven-settings</artifactId>
      <version>2.0.6</version>
    </dependency>
    <dependency>
      <groupId>org.apache.maven.shared</groupId>
      <artifactId>maven-plugin-testing-harness</artifactId>
      <version>1.0-beta-1</version>
    </dependency>
    <dependency>
      <groupId>org.codehaus.plexus</groupId>
      <artifactId>plexus-archiver</artifactId>
      <version>1.0-alpha-10</version>
      <exclusions>
        <exclusion>
          <groupId>org.codehaus.plexus</groupId>
          <artifactId>plexus-component-api</artifactId>
        </exclusion>
      </exclusions>
    </dependency>
    <dependency>
      <groupId>org.codehaus.plexus</groupId>
      <artifactId>plexus-container-default</artifactId>
      <version>1.0-alpha-9-stable-1</version>
    </dependency>
    <dependency>
      <groupId>org.codehaus.plexus</groupId>
      <artifactId>plexus-interactivity-api</artifactId>
      <version>1.0-alpha-6</version>
      <exclusions>
        <exclusion>
          <groupId>org.codehaus.plexus</groupId>
          <artifactId>plexus-component-api</artifactId>
        </exclusion>
      </exclusions>
    </dependency>
    <dependency>
      <groupId>org.codehaus.plexus</groupId>
      <artifactId>plexus-utils</artifactId>
      <version>1.5.1</version>
    </dependency>
  </dependencies>

  <profiles>
    <profile>
      <id>run-its</id>
      <build>
        <plugins>
          <plugin>
            <groupId>org.apache.maven.plugins</groupId>
            <artifactId>maven-antrun-plugin</artifactId>
            <executions>
              <execution>
                <id>integration-test</id>
                <phase>integration-test</phase>
                <configuration>
                  <tasks>
                    <echo /><echo /><echo /><echo /><echo />
                    <echo level="warning">NO INTEGRATION TESTS DEFINED</echo>
                    <echo /><echo /><echo /><echo /><echo />
                  </tasks>
                </configuration>
                <goals>
                  <goal>run</goal>
                </goals>
              </execution>
            </executions>
          </plugin>
        </plugins>
      </build>
    </profile>
  </profiles>
  
  <build>
    <pluginManagement>
      <plugins>
      	<plugin>
      	  <artifactId>maven-surefire-plugin</artifactId>
      	  <configuration>
      	    <excludes>
      	      <exclude>**/testutil/**</exclude>
      	    </excludes>
      	  </configuration>
      	</plugin>
      </plugins>
    </pluginManagement>
  </build>
</project><|MERGE_RESOLUTION|>--- conflicted
+++ resolved
@@ -29,11 +29,7 @@
   </parent>
 
   <artifactId>maven-repository-plugin</artifactId>
-<<<<<<< HEAD
   <version>2.2</version>
-=======
-  <version>2.3-SNAPSHOT</version>
->>>>>>> 426ec6fe
   <packaging>maven-plugin</packaging>
 
   <name>Maven Repository Plugin</name>
@@ -151,6 +147,32 @@
         </plugins>
       </build>
     </profile>
+    <profile>
+      <!-- this should become 'apache-release' when maven-parent-12 is used -->
+      <id>release</id>
+      <build>
+        <plugins>
+          <plugin>
+            <groupId>org.apache.maven.plugins</groupId>
+            <artifactId>maven-assembly-plugin</artifactId>
+            <executions>
+              <execution>
+                <goals>
+                  <goal>single</goal>
+                </goals>
+                <phase>package</phase>
+                <configuration>
+                  <descriptors>
+                    <descriptor>src/assembly/source-release.xml</descriptor>
+                  </descriptors>
+                  <tarLongFileMode>gnu</tarLongFileMode>
+                </configuration>
+              </execution>
+            </executions>
+          </plugin>
+        </plugins>
+      </build>
+    </profile>
   </profiles>
   
   <build>
